--- conflicted
+++ resolved
@@ -38,10 +38,7 @@
     "mypy>=1.5.0",
     "dotenv>=0.9.9",
     "jsonlines>=4.0.0",
-<<<<<<< HEAD
     "wandb>=0.22.2",
-=======
->>>>>>> 63ed7e1d
 ]
 
 
